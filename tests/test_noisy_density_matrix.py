--- conflicted
+++ resolved
@@ -62,13 +62,8 @@
         cmd = "M"
         """
 
-<<<<<<< HEAD
-        if np.random.rand() < self.measure_error_prob:
+        if self.rng.uniform() < self.measure_error_prob:
             self.simulator.results[cmd.node] = 1 - self.simulator.results[cmd.node]
-=======
-        if self.rng.uniform() < self.measure_error_prob:
-            self.simulator.results[cmd[1]] = 1 - self.simulator.results[cmd[1]]
->>>>>>> dd15e5d6
 
     def byproduct_x(self) -> KrausChannel:
         """apply noise to qubits after X gate correction"""
@@ -134,15 +129,8 @@
         # arbitrary probability
         measure_error_pr = fx_rng.random()
         print(f"measure_error_pr = {measure_error_pr}")
-<<<<<<< HEAD
         res = self.hadamardpattern.simulate_pattern(
-            backend="densitymatrix",
-            noise_model=TestNoiseModel(measure_error_prob=measure_error_pr),
-=======
-        res = hadamardpattern.simulate_pattern(
-            backend="densitymatrix",
-            noise_model=NoiseModelTester(measure_error_prob=measure_error_pr),
->>>>>>> dd15e5d6
+            backend="densitymatrix", noise_model=NoiseModelTester(measure_error_prob=measure_error_pr)
         )
         # result should be |1>
         assert np.allclose(res.rho, np.array([[1.0, 0.0], [0.0, 0.0]])) or np.allclose(
@@ -155,30 +143,14 @@
         measure_channel_pr = fx_rng.random()
         print(f"measure_channel_pr = {measure_channel_pr}")
         # measurement error only
-<<<<<<< HEAD
-        res = self.hadamardpattern.simulate_pattern(
-            backend="densitymatrix",
-            noise_model=TestNoiseModel(measure_channel_prob=measure_channel_pr),
+        res = hadamardpattern.simulate_pattern(
+            backend="densitymatrix",
+            noise_model=NoiseModelTester(measure_channel_prob=measure_channel_pr),
         )
         # just TP the depolarizing channel
-        np.testing.assert_allclose(
-            res.rho,
-            np.array(
-                [
-                    [1 - 2 * measure_channel_pr / 3.0, 0.0],
-                    [0.0, 2 * measure_channel_pr / 3.0],
-                ]
-            ),
-=======
-        res = hadamardpattern.simulate_pattern(
-            backend="densitymatrix",
-            noise_model=NoiseModelTester(measure_channel_prob=measure_channel_pr),
-        )
-        # just TP the depolarizing channel
         assert np.allclose(
             res.rho,
             np.array([[1 - 2 * measure_channel_pr / 3.0, 0.0], [0.0, 2 * measure_channel_pr / 3.0]]),
->>>>>>> dd15e5d6
         )
 
     # test Pauli X error
@@ -200,21 +172,12 @@
         )
 
     # test entanglement error
-<<<<<<< HEAD
-    def test_noisy_entanglement_hadamard(self):
-
-        entanglement_error_pr = np.random.rand()
-        res = self.hadamardpattern.simulate_pattern(
-            backend="densitymatrix",
-            noise_model=TestNoiseModel(entanglement_error_prob=entanglement_error_pr),
-=======
     def test_noisy_entanglement_hadamard(self, fx_rng: Generator) -> None:
         hadamardpattern = self.hpat()
         entanglement_error_pr = fx_rng.uniform()
         res = hadamardpattern.simulate_pattern(
             backend="densitymatrix",
             noise_model=NoiseModelTester(entanglement_error_prob=entanglement_error_pr),
->>>>>>> dd15e5d6
         )
         # analytical result for tensor depolarizing channel
         # assert np.allclose(
@@ -243,30 +206,14 @@
         hadamardpattern = self.hpat()
         prepare_error_pr = fx_rng.random()
         print(f"prepare_error_pr = {prepare_error_pr}")
-<<<<<<< HEAD
-        res = self.hadamardpattern.simulate_pattern(
-            backend="densitymatrix",
-            noise_model=TestNoiseModel(prepare_error_prob=prepare_error_pr),
+        res = hadamardpattern.simulate_pattern(
+            backend="densitymatrix",
+            noise_model=NoiseModelTester(prepare_error_prob=prepare_error_pr),
         )
         # analytical result
-        np.testing.assert_allclose(
-            res.rho,
-            np.array(
-                [
-                    [1 - 2 * prepare_error_pr / 3.0, 0.0],
-                    [0.0, 2 * prepare_error_pr / 3.0],
-                ]
-            ),
-=======
-        res = hadamardpattern.simulate_pattern(
-            backend="densitymatrix",
-            noise_model=NoiseModelTester(prepare_error_prob=prepare_error_pr),
-        )
-        # analytical result
         assert np.allclose(
             res.rho,
             np.array([[1 - 2 * prepare_error_pr / 3.0, 0.0], [0.0, 2 * prepare_error_pr / 3.0]]),
->>>>>>> dd15e5d6
         )
 
     ###  Test rz gate
@@ -281,16 +228,6 @@
             backend="densitymatrix",
             noise_model=NoiseModelTester(),
         )  # NoiselessNoiseModel()
-<<<<<<< HEAD
-        np.testing.assert_allclose(
-            noiselessres.rho,
-            0.5 * np.array([[1.0, np.exp(-1j * self.alpha)], [np.exp(1j * self.alpha), 1.0]]),
-        )
-        # result should be |0>
-        np.testing.assert_allclose(
-            noisynoiselessres.rho,
-            0.5 * np.array([[1.0, np.exp(-1j * self.alpha)], [np.exp(1j * self.alpha), 1.0]]),
-=======
         assert np.allclose(
             noiselessres.rho,
             0.5 * np.array([[1.0, np.exp(-1j * alpha)], [np.exp(1j * alpha), 1.0]]),
@@ -299,7 +236,6 @@
         assert np.allclose(
             noisynoiselessres.rho,
             0.5 * np.array([[1.0, np.exp(-1j * alpha)], [np.exp(1j * alpha), 1.0]]),
->>>>>>> dd15e5d6
         )
 
     # test preparation error
@@ -308,15 +244,9 @@
         rzpattern = self.rzpat(alpha)
         prepare_error_pr = fx_rng.random()
         print(f"prepare_error_pr = {prepare_error_pr}")
-<<<<<<< HEAD
-        res = self.rzpattern.simulate_pattern(
-            backend="densitymatrix",
-            noise_model=TestNoiseModel(prepare_error_prob=prepare_error_pr),
-=======
         res = rzpattern.simulate_pattern(
             backend="densitymatrix",
             noise_model=NoiseModelTester(prepare_error_prob=prepare_error_pr),
->>>>>>> dd15e5d6
         )
         # analytical result
         assert np.allclose(
@@ -341,14 +271,6 @@
         )
 
     # test entanglement error
-<<<<<<< HEAD
-    def test_noisy_entanglement_rz(self):
-
-        entanglement_error_pr = np.random.rand()
-        res = self.rzpattern.simulate_pattern(
-            backend="densitymatrix",
-            noise_model=TestNoiseModel(entanglement_error_prob=entanglement_error_pr),
-=======
     def test_noisy_entanglement_rz(self, fx_rng: Generator) -> None:
         alpha = fx_rng.random()
         rzpattern = self.rzpat(alpha)
@@ -356,7 +278,6 @@
         res = rzpattern.simulate_pattern(
             backend="densitymatrix",
             noise_model=NoiseModelTester(entanglement_error_prob=entanglement_error_pr),
->>>>>>> dd15e5d6
         )
         # analytical result for tensor depolarizing channel
         # assert np.allclose(
@@ -404,15 +325,9 @@
         measure_channel_pr = fx_rng.random()
         print(f"measure_channel_pr = {measure_channel_pr}")
         # measurement error only
-<<<<<<< HEAD
-        res = self.rzpattern.simulate_pattern(
-            backend="densitymatrix",
-            noise_model=TestNoiseModel(measure_channel_prob=measure_channel_pr),
-=======
         res = rzpattern.simulate_pattern(
             backend="densitymatrix",
             noise_model=NoiseModelTester(measure_channel_prob=measure_channel_pr),
->>>>>>> dd15e5d6
         )
 
         assert np.allclose(
@@ -451,11 +366,7 @@
         # If X correction the noise result is the same with or without the PERFECT Z correction.
         assert np.allclose(
             res.rho,
-<<<<<<< HEAD
-            0.5 * np.array([[1.0, np.exp(-1j * self.alpha)], [np.exp(1j * self.alpha), 1.0]]),
-=======
             0.5 * np.array([[1.0, np.exp(-1j * alpha)], [np.exp(1j * alpha), 1.0]]),
->>>>>>> dd15e5d6
         ) or np.allclose(
             res.rho,
             0.5
@@ -482,11 +393,7 @@
         # If Z correction the noise result is the same with or without the PERFECT X correction.
         assert np.allclose(
             res.rho,
-<<<<<<< HEAD
-            0.5 * np.array([[1.0, np.exp(-1j * self.alpha)], [np.exp(1j * self.alpha), 1.0]]),
-=======
             0.5 * np.array([[1.0, np.exp(-1j * alpha)], [np.exp(1j * alpha), 1.0]]),
->>>>>>> dd15e5d6
         ) or np.allclose(
             res.rho,
             0.5
@@ -506,47 +413,22 @@
         print(f"x_error_pr = {x_error_pr}")
         z_error_pr = fx_rng.random()
         print(f"z_error_pr = {z_error_pr}")
-<<<<<<< HEAD
-        res = self.rzpattern.simulate_pattern(
-            backend="densitymatrix",
-            noise_model=TestNoiseModel(x_error_prob=x_error_pr, z_error_prob=z_error_pr),
-=======
         res = rzpattern.simulate_pattern(
             backend="densitymatrix",
             noise_model=NoiseModelTester(x_error_prob=x_error_pr, z_error_prob=z_error_pr),
->>>>>>> dd15e5d6
         )
 
         # 4 cases : no corr, noisy X, noisy Z, noisy XZ.
         assert (
-<<<<<<< HEAD
-            np.allclose(
-                res.rho,
-                0.5 * np.array([[1.0, np.exp(-1j * self.alpha)], [np.exp(1j * self.alpha), 1.0]]),
-            )
-=======
             np.allclose(res.rho, 0.5 * np.array([[1.0, np.exp(-1j * alpha)], [np.exp(1j * alpha), 1.0]]))
->>>>>>> dd15e5d6
             or np.allclose(
                 res.rho,
                 0.5
                 * np.array(
                     [
-<<<<<<< HEAD
-                        [
-                            1.0,
-                            np.exp(-1j * self.alpha) * (3 - 4 * x_error_pr) * (3 - 4 * z_error_pr) / 9,
-                        ],
-                        [
-                            np.exp(1j * self.alpha) * (3 - 4 * x_error_pr) * (3 - 4 * z_error_pr) / 9,
-                            1.0,
-                        ],
-                    ]
-=======
                         [1.0, np.exp(-1j * alpha) * (3 - 4 * x_error_pr) * (3 - 4 * z_error_pr) / 9],
                         [np.exp(1j * alpha) * (3 - 4 * x_error_pr) * (3 - 4 * z_error_pr) / 9, 1.0],
                     ],
->>>>>>> dd15e5d6
                 ),
             )
             or np.allclose(
@@ -590,18 +472,6 @@
         # arbitrary probability
         measure_error_pr = fx_rng.random()
         print(f"measure_error_pr = {measure_error_pr}")
-<<<<<<< HEAD
-        res = self.rzpattern.simulate_pattern(
-            backend="densitymatrix",
-            noise_model=TestNoiseModel(measure_error_prob=measure_error_pr),
-        )
-        # just add the case without readout errors
-        assert (
-            np.allclose(res.rho, self.rz_exact_res)
-            or np.allclose(res.rho, Ops.x @ self.rz_exact_res @ Ops.x)
-            or np.allclose(res.rho, Ops.z @ self.rz_exact_res @ Ops.z)
-            or np.allclose(res.rho, Ops.z @ Ops.x @ self.rz_exact_res @ Ops.x @ Ops.z)
-=======
         res = rzpattern.simulate_pattern(
             backend="densitymatrix",
             noise_model=NoiseModelTester(measure_error_prob=measure_error_pr),
@@ -612,5 +482,4 @@
             or np.allclose(res.rho, Ops.x @ exact @ Ops.x)
             or np.allclose(res.rho, Ops.z @ exact @ Ops.z)
             or np.allclose(res.rho, Ops.z @ Ops.x @ exact @ Ops.x @ Ops.z)
->>>>>>> dd15e5d6
         )