# Lint/format
mypy
pyright
ruff

# Stubs
types-networkx
types-psutil

# Tests
# Keep in sync with CI
nox==2024.10.09
psutil
pytest
pytest-cov
pytest-mock

# Optional dependencies
qiskit>=1.0
qiskit-aer
rustworkx
<<<<<<< HEAD
pylatexenc
=======

# Optional dependency. Pinned due to version changes often being incompatible
pyzx==0.8.0
>>>>>>> df5a7339
<|MERGE_RESOLUTION|>--- conflicted
+++ resolved
@@ -19,10 +19,7 @@
 qiskit>=1.0
 qiskit-aer
 rustworkx
-<<<<<<< HEAD
 pylatexenc
-=======
 
 # Optional dependency. Pinned due to version changes often being incompatible
-pyzx==0.8.0
->>>>>>> df5a7339
+pyzx==0.8.0