# Changelog

All notable changes to this project will be documented in this file.

The format is based on [Keep a Changelog](https://keepachangelog.com/en/1.0.0/),
and this project adheres to [Semantic Versioning](https://semver.org/spec/v2.0.0.html).


## [Unreleased]

### Added

### Fixed

### Changed

<<<<<<< HEAD
=======
## [0.3.0] - 2025-02-04

### Changed

- Now variables, functions, and classes are named based on PEP8.
- `KrausChannel` class now uses `KrausData` class (originally `dict`) to store Kraus operators.
- Deprecated support for Python 3.8.
- Major refactoring of the codebase, especially in the `pattern` and `transpiler` modules. 
  - Removed `opt` option for `Circuit.transpile` method.
  - Removed `pattern.LocalPattern` class and associted `local` options in `Pattern.standardize` and `Pattern.shift_signals` methods.
  

>>>>>>> dfe0ab75
## [0.2.16] - 2024-08-26

This version introduces several important interface changes, aimed at secure expression and improved code maintainability.

### Added

- Added classes for a standardized definition of pattern commands and circuit instructions (`graphix.commands`, `graphix.instructions`). This is for data validation, readability and maintainability purposes. Preiously, the commands and instructions were represented as raw data inside lists, which are prone to errors and not readable.
- The following changes were made (#155):
  - Added `class Command` and all its child classes that represent all the pattern commands.
  - Added `class Instruction` for the gate network expression in quantum circuit model. Every instruction can be instanciated using this class by passing its name as defined in the Enum `InstructionName`.
- `class graphix.OpenGraph` to transpile between graphix patterns and pyzx graphs.
- `class graphix.pauli.PauliMeasurement` as a new Pauli measurement checks (used in `pattern.perform_pauli_measurements`).
- Now variables, functions, and classes are named based on PEP8.
- `KrausChannel` class now uses `KrausData` class (originally `dict`) to store Kraus operators.

### Fixed

### Changed

- Entire package was updated to follow the new data classes, e.g. `pattern.add(["M", 0, "XY", 0, [], []])` -> `pattern.add(M(node=0))`.
- Measure commands do no longer carry vertex operators (`vop`): Clifford gates can still be applied to measures with the method `M.clifford`, which returns a new measure commands where plane, angle and domains has been updated.
- X- and Z-domains for measures and domain for correction commands are now set of nodes (instead of lists).
- Migrated style checks to `ruff`, and corresponding CI is set up.
- Codecov is now set up for coverage report on each PR and CI is set up.

## [0.2.15] - 2024-06-21

### Added

- python 3.12 support
- Arbitrary states now allowed for initializing input nodes in state vector
  and density matrix backends. use `input_state` optional argument in `Statevector` and `DensityMatrix` backends.
- Simple planar state class `graphix.states.PlanarState` for states on one of the three planes (XY, XZ, YZ).

### Fixed

### Changed

- Basic states such as |0>, |+> states are now defined in `states.BasicStates` and no longer
  in `ops.States`.

## [0.2.14] - 2024-05-11

### Added

- Transpiled circuits can now have "measure" gates, introduced with
  the `circ.m(qubit, plane, angle)` method. The measured qubit cannot
  be used in any subsequent gate.
- Added `gflow.find_pauliflow`, `gflow.verify_pauliflow` and `pauliflow_from_pattern` methods (#117)
- Pauli-flow finding algorithm (#117)
- workflow for isort, codecov (#148, #147)

### Fixed

- Fix output node order sorting bug in Pauli preprocessing `measure_pauli` (#145)

### Changed

- The transpiler now returns a `TranspileResult` dataclass: the
  pattern is available in the `pattern` field, and the field
  `classical_outputs` contains the index where the classical measures
  can be found in the `results` array of the simulator.
- The circuit simulator now returns a `SimulateResult` dataclass: the
  state vector is available in the `statevec` field, and the field
  `classical_measures` contains the results of the measure gates.
- Patterns are now allowed to measure all their nodes, and have an
  empty output set.
- Completely migrated to pytest, no `unittest` usage remains (#134)

## [0.2.12, 0.2.13] - pypi build failed, not available in `pip`

- 0.2.12 yanked on `pypi`

## [0.2.11] - 2024-03-16

### Added

- Added flow and gflow verifiers ([#99](https://github.com/TeamGraphix/graphix/issues/99)).
- Added `gflow.flow_from_pattern` method.
- Added noisy MBQC simulation backend.
  - `sim.density_matrix` module added for density matrix simulation backend, which is incorporated into the `simulator.PatternSimulator` interface.
  - `noise_models` module, containing abstractclass `NoiseModel` and a simplified model (no noise) `NoiseLessNoiseModel`, to define operaion-specfic channels (e.g. 'N' and 'E' commands have separate noise models expressed by Kraus channels).
  - `channels` module, defining `KrausChannel` class.
  - `random_objects` and `linalg_validations` module for math support: random state, random unitary, random maps, matrix validations for channel definition.

### Fixed

- Fixed bug in index permutation within `linalg.MatGF2` and `gflow.find_gflow`.
- Fixed `gflow.gflow_from_pattern` method.

### Changed

- Renamed methods; `gflow.flow` and `gflow.gflow` are now `gflow.find_flow` and `gflow.find_gflow`, respectively.
- `Pattern.seq` is renamed into a private field `Pattern.__seq` and
  `Pattern.Nnode` is now a read-only property. `Pattern` constructor
  now only takes an optional list of `input_nodes`, and can only be
  updated via `add` and `extend`. `Pattern` are now iterable and `len`
  is now defined for patterns: we should write `for command in pattern:`
  instead of `for command in pattern.seq:` and `len(pattern)` instead
  of `len(pattern.seq)`. `N` commands are no longer added by `Pattern`
  constructor and should be added explicitly after the instantiation.
- Changed the behavior of visualization in the `GraphVisualizer` class.
  Prepared a `visualize` method that visualizes based on the graph only,
  and a `visualize_from_pattern` that visualizes based on the pattern.
  Both search for gflow or flow, and if found, plot them. If not found,
  in the case of from the graph, only the graph is drawn, and in the case
  of from the pattern, both the graph and all correction sets are drawn.
- Removed `paddle` from benchmarks following github dependabot alert.
- `PatternSimulator` takes optional argument noise_model during init, to specify noise model for `densitymatrix` simualtion.

## [0.2.10] - 2024-01-03

### Added

- Added `rustworkx` as a backend for the graph state simulator
  - Only `networkx` backend was available for pattern optimization.
    By setting the `use_rustworkx` option to True while using `Pattern.perform_pauli_measurements()`,
    graphix will run pattern optimization using `rustworkx` (#98)
- Added `.ccx` and `.swap` methods to `graphix.Circuit`.

### Fixed

- Fixed gflow-based graph visualization (#107)

## [0.2.9] - 2023-11-29

### Added

- internal updates of gflow and linear algebra functionalities:
  - A new option `mode` in `gflow.gflow`, specifying whether to obtain all possible maximally delayed gflow or not (#80)
  - New `MatGF2` class that computes elementary operations and Gauss-Jordan elimination on GF2 field, for faster gflow-finding (#80)

### Changed

- Removed `z3-solver` and added `galois` and `sympy` in `requirements.txt` (#80)

### Removed

- Removed `timeout` optional arguments from `gflow.flow` and `gflow.gflow`.

### Fixed

- Bugfix conditional branch in `gflow.gflowaux` (#80)

## [0.2.8] - 2023-11-05

### Added

- Add support for python 3.11

## [0.2.7] - 2023-10-06

### Added

- Visualization tool of resource state for a pattern, with flow or gflow structures (#78)
- Visualize the resource state by calling `Pattern.draw_graph()`
- Tool to extract fusion network from the resource state of a pattern (#87).

### Changed

### Fixed

## [0.2.6] - 2023-09-29

### Added

- `input_nodes` attribute added to the pattern class (#88)
- `leave_input` optional argument to `Pattern.perform_pauli_measurements()` which leaves the input qubits unmeasured during the optimization.

### Changed

- bump networkx version to 3.\* (#82)

## [0.2.5] - 2023-08-17

### Added

- Fast alternative to partial trace (`Statevec.remove_qubit`) for a separable (post-measurement) qubit (#73)

### Changed

- `StatevectorBackend` now uses `Statevec.remove_qubit` after each measurement, instead of performing `ptrace` after multiple measurements, for better performance. This keeps the result exactly the same (#73)
- bump dependency versions for docs build (#77)

## [0.2.4] - 2023-07-06

### Added

- Interface to run patterns on the IBMQ devices. (see PR) (#44)

## [0.2.3] - 2023-06-25

### Changed

- Quantum classifier demo (#57) by @Gopal-Dahale

### Changed

- fixed a bug in a code snippet isn docs (#59), as pointed out by @zilkf92
- fixed issue building docs on readthedocs (#61)
- fixed bug in pauli preprocessing routine and graph state simulator (#63)
- Second output of `pattern.pauli_nodes` (`non_pauli_node` list) is now list of nodes, not list of lists (commands).

## [0.2.2] - 2023-05-25

### Added

- Fast pattern standardization and signal shfiting with `pattern.LocalPattern` class (#42), performance report at #43
- Defaulted local pattern method for `graphix.Pattern.standardize()` and `graphix.Pattern.shift_signals()`. Note the resulting pattern is equivalent to the output of original method.
- Automatic selection of appropriate tensor network graph state preparation strategy `graph_prep="auto"` argument for instantiation of `TensorNetworkBackend` (#50)

### Changed

- option `graph_prep="opt"` for `graph_prep` kwarg of `TensorNetworkBackend` (#50) will be deprecated, and will be replaced by `graph_prep="parallel"`, as we identified that `parallel` preparation is not always optimal.

## [0.2.1] - 2023-04-25

### Changed

- Move import path of `generate_from_pattern` from `graphix.gflow` to `grahpix.generator` (#40)
- Rename `Pattern.get_measurement_order` to `Pattern.get_measurement_commands` (#40)
- Modify `Pattern.get_meas_plane` method to work for Clifford-decorated nodes (#40)

### Fixed

- Fix QFT circuits in examples (#38)
- Fix the stability issue of `Pattern.minimize_space` method which sometimes failed to give theoretical minimum space for patterns with flow (#40)

## [0.2.0] - 2023-03-16

### Added

- Fast circuit translation for some types gates and circuits (see PR) (#16)
- Additional required modules: `quimb` and `autoray` for more performant TN backend (#32)

### Changed

- Restructured tensor-network simulator backend for more optimized contraction (#32)
- Modify TN simulator interface to `TensorNetwork` from `MPS` (#32)

### Fixed

- Treatment of isolated node in `perform_pauli_measurements()` method (#36)

## [0.1.2] - 2022-12-21

### Added

- added QAOA demo to documentation and improved readme

### Fixed

- Fix manual input pattern (#11)

## [0.1.1] - 2022-12-19

### Fixed

- nested array error in numpy 1.24 (deprecated from 1.23.\*) fixed and numpy version changed in requirements.txt (#7)
- circuit.standardize_and_transpile() error fixed (#9)

## [0.1.0] - 2022-12-15<|MERGE_RESOLUTION|>--- conflicted
+++ resolved
@@ -14,8 +14,6 @@
 
 ### Changed
 
-<<<<<<< HEAD
-=======
 ## [0.3.0] - 2025-02-04
 
 ### Changed
@@ -28,7 +26,6 @@
   - Removed `pattern.LocalPattern` class and associted `local` options in `Pattern.standardize` and `Pattern.shift_signals` methods.
   
 
->>>>>>> dfe0ab75
 ## [0.2.16] - 2024-08-26
 
 This version introduces several important interface changes, aimed at secure expression and improved code maintainability.
