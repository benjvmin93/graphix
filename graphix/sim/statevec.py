"""MBQC state vector backend."""

from __future__ import annotations

import copy
import functools
import numbers
import sys
from typing import TYPE_CHECKING

import numpy as np
import numpy.typing as npt

<<<<<<< HEAD
import graphix.pauli
import graphix.sim.base_backend
import graphix.states
import graphix.types
from graphix import command
from graphix.clifford import CLIFFORD, CLIFFORD_CONJ
from graphix.ops import Ops
=======
from graphix import states, utils
from graphix.sim.base_backend import Backend, State
from graphix.states import BasicStates
>>>>>>> 7da20956

if TYPE_CHECKING:
    import collections

    from numpy.random import Generator

<<<<<<< HEAD
    def __init__(
        self,
        pattern,
        input_state: Data = graphix.states.BasicStates.PLUS,
        max_qubit_num=20,
        pr_calc=True,
    ):
        """
        Parameters
        -----------
        pattern : :class:`graphix.pattern.Pattern` object
            MBQC pattern to be simulated.
        input_state: same syntax as `graphix.statevec.Statevec` constructor.
        max_qubit_num : int
            optional argument specifying the maximum number of qubits
            to be stored in the statevector at a time.
        pr_calc : bool
            whether or not to compute the probability distribution before choosing the measurement result.
            if False, measurements yield results 0/1 with 50% probabilities each.
        """
        # check that pattern has output nodes configured
        # assert len(pattern.output_nodes) > 0
        self.pattern = pattern
        if pattern._pauli_preprocessed and input_state != graphix.states.BasicStates.PLUS:
            raise NotImplementedError(
                "Pauli preprocessing is currently only available when inputs are initialized in |+> state (see https://github.com/TeamGraphix/graphix/issues/168 )."
            )
        self.results = deepcopy(pattern.results)
        self.state = None
        self.node_index = []
        self.Nqubit = 0
        self.to_trace = []
        self.to_trace_loc = []
        self.max_qubit_num = max_qubit_num
        if pattern.max_space() > max_qubit_num:
            raise ValueError("Pattern.max_space is larger than max_qubit_num. Increase max_qubit_num and try again.")
        super().__init__(pr_calc)

        # initialize input qubits to desired init_state
        self.add_nodes(pattern.input_nodes, input_state)

    def qubit_dim(self):
        """Returns the qubit number in the internal statevector

        Returns
        -------
        n_qubit : int
        """
        return len(self.state.dims())

    def add_nodes(self, nodes: list[int], input_state=graphix.states.BasicStates.PLUS) -> None:
        """add new qubit to internal statevector
        and assign the corresponding node number
        to list self.node_index.

        Parameters
        ----------
        nodes : list of node indices
        """
        if not self.state:
            self.state = Statevec(nqubit=0)
        n = len(nodes)
        sv_to_add = Statevec(nqubit=n, data=input_state)
        self.state.tensor(sv_to_add)
        self.node_index.extend(nodes)
        self.Nqubit += n

    def entangle_nodes(self, edge: tuple[int]):
        """Apply CZ gate to two connected nodes
=======

class StatevectorBackend(Backend):
    """MBQC simulator with statevector method."""
>>>>>>> 7da20956

    def __init__(self, input_state: Data = BasicStates.PLUS, pr_calc=True, rng: Generator | None = None) -> None:
        """
<<<<<<< HEAD
        target = self.node_index.index(edge[0])
        control = self.node_index.index(edge[1])
        self.state.entangle((target, control))

    def measure(self, cmd: command.M):
        """Perform measurement of a node in the internal statevector and trace out the qubit

        Parameters
        ----------
        cmd : list
            measurement command : ['M', node, plane angle, s_domain, t_domain]
        """
        loc = self._perform_measure(cmd)
        self.state.remove_qubit(loc)
        self.Nqubit -= 1

    def correct_byproduct(self, cmd: list[command.X, command.Z]):
        """Byproduct correction
        correct for the X or Z byproduct operators,
        by applying the X or Z gate.
        """
        if np.mod(np.sum([self.results[j] for j in cmd.domain]), 2) == 1:
            loc = self.node_index.index(cmd.node)
            op = Ops.x if isinstance(cmd, command.X) else Ops.z
            self.state.evolve_single(op, loc)

    def apply_clifford(self, cmd: command.C):
        """Apply single-qubit Clifford gate,
        specified by vop index specified in graphix.clifford.CLIFFORD
        """
        loc = self.node_index.index(cmd.node)
        self.state.evolve_single(CLIFFORD[cmd.cliff_index], loc)

    def finalize(self):
        """to be run at the end of pattern simulation."""
        self.sort_qubits()
        self.state.normalize()

    def sort_qubits(self):
        """sort the qubit order in internal statevector"""
        for i, ind in enumerate(self.pattern.output_nodes):
            if not self.node_index[i] == ind:
                move_from = self.node_index.index(ind)
                self.state.swap((i, move_from))
                self.node_index[i], self.node_index[move_from] = (
                    self.node_index[move_from],
                    self.node_index[i],
                )


# This function is no longer used
def meas_op(angle, vop=0, plane=graphix.pauli.Plane.XY, choice=0):
    """Returns the projection operator for given measurement angle and local Clifford op (VOP).

    .. seealso:: :mod:`graphix.clifford`

    Parameters
    ----------
    angle : float
        original measurement angle in radian
    vop : int
        index of local Clifford (vop), see graphq.clifford.CLIFFORD
    plane : 'XY', 'YZ' or 'ZX'
        measurement plane on which angle shall be defined
    choice : 0 or 1
        choice of measurement outcome. measured eigenvalue would be (-1)**choice.

    Returns
    -------
    op : numpy array
        projection operator

    """
    assert vop in np.arange(24)
    assert choice in [0, 1]
    assert plane in [graphix.pauli.Plane.XY, graphix.pauli.Plane.YZ, graphix.pauli.Plane.XZ]
    if plane == graphix.pauli.Plane.XY:
        vec = (np.cos(angle), np.sin(angle), 0)
    elif plane == graphix.pauli.Plane.YZ:
        vec = (0, np.cos(angle), np.sin(angle))
    elif plane == graphix.pauli.Plane.XZ:
        vec = (np.cos(angle), 0, np.sin(angle))
    op_mat = np.eye(2, dtype=np.complex128) / 2
    for i in range(3):
        op_mat += (-1) ** (choice) * vec[i] * CLIFFORD[i + 1] / 2
    op_mat = CLIFFORD[CLIFFORD_CONJ[vop]] @ op_mat @ CLIFFORD[vop]
    return op_mat
=======
        Construct a state vector backend.

        Parameters
        ----------
        input_state: same syntax as `graphix.statevec.Statevec` constructor.
        pr_calc: bool
            whether or not to compute the probability distribution before choosing the measurement result.
            if False, measurements yield results 0/1 with 50% probabilities each.
        rng: :class:`np.random.Generator` (default: `None`)
            random number generator to use for measurements
        """
        super().__init__(Statevec(nqubit=0), pr_calc=pr_calc, rng=rng)
>>>>>>> 7da20956


CZ_TENSOR = np.array(
    [[[[1, 0], [0, 0]], [[0, 1], [0, 0]]], [[[0, 0], [1, 0]], [[0, 0], [0, -1]]]],
    dtype=np.complex128,
)
CNOT_TENSOR = np.array(
    [[[[1, 0], [0, 0]], [[0, 1], [0, 0]]], [[[0, 0], [0, 1]], [[0, 0], [1, 0]]]],
    dtype=np.complex128,
)
SWAP_TENSOR = np.array(
    [[[[1, 0], [0, 0]], [[0, 0], [1, 0]]], [[[0, 1], [0, 0]], [[0, 0], [0, 1]]]],
    dtype=np.complex128,
)


class Statevec(State):
    """Statevector object."""

    def __init__(
        self,
        data: Data = BasicStates.PLUS,
        nqubit: int | None = None,
    ):
        """Initialize statevector objects.

        `data` can be:
        - a single :class:`graphix.states.State` (classical description of a quantum state)
        - an iterable of :class:`graphix.states.State` objects
        - an iterable of scalars (A 2**n numerical statevector)
        - a `graphix.statevec.Statevec` object

        If `nqubit` is not provided, the number of qubit is inferred from `data` and checked for consistency.
        If only one :class:`graphix.states.State` is provided and nqubit is a valid integer, initialize the statevector
        in the tensor product state.
        If both `nqubit` and `data` are provided, consistency of the dimensions is checked.
        If a `graphix.statevec.Statevec` is passed, returns a copy.


        :param data: input data to prepare the state. Can be a classical description or a numerical input, defaults to graphix.states.BasicStates.PLUS
        :type data: Data, optional
        :param nqubit: number of qubits to prepare, defaults to None
        :type nqubit: int, optional
        """
        if nqubit is not None and nqubit < 0:
            raise ValueError("nqubit must be a non-negative integer.")

        if isinstance(data, Statevec):
            # assert nqubit is None or len(state.flatten()) == 2**nqubit
            if nqubit is not None and len(data.flatten()) != 2**nqubit:
                raise ValueError(
                    f"Inconsistent parameters between nqubit = {nqubit} and the inferred number of qubit = {len(data.flatten())}."
                )
            self.psi = data.psi.copy()
            return

        if isinstance(data, states.State):
            if nqubit is None:
                nqubit = 1
            input_list = [data] * nqubit
        elif isinstance(data, Iterable):
            input_list = list(data)
        else:
            raise TypeError(f"Incorrect type for data: {type(data)}")

        if len(input_list) == 0:
            if nqubit is not None and nqubit != 0:
                raise ValueError("nqubit is not null but input state is empty.")

            self.psi = np.array(1, dtype=np.complex128)

        else:
            if isinstance(input_list[0], states.State):
                utils.check_list_elements(input_list, states.State)
                if nqubit is None:
                    nqubit = len(input_list)
                elif nqubit != len(input_list):
                    raise ValueError("Mismatch between nqubit and length of input state.")
                list_of_sv = [s.get_statevector() for s in input_list]
                tmp_psi = functools.reduce(np.kron, list_of_sv)
                # reshape
                self.psi = tmp_psi.reshape((2,) * nqubit)
            elif isinstance(input_list[0], numbers.Number):
                utils.check_list_elements(input_list, numbers.Number)
                if nqubit is None:
                    length = len(input_list)
                    if length & (length - 1):
                        raise ValueError("Length is not a power of two")
                    nqubit = length.bit_length() - 1
                elif nqubit != len(input_list).bit_length() - 1:
                    raise ValueError("Mismatch between nqubit and length of input state")
                psi = np.array(input_list)
                if not np.allclose(np.sqrt(np.sum(np.abs(psi) ** 2)), 1):
                    raise ValueError("Input state is not normalized")
                self.psi = psi.reshape((2,) * nqubit)
            else:
                raise TypeError(
                    f"First element of data has type {type(input_list[0])} whereas Number or State is expected"
                )

    def __str__(self) -> str:
        """Return a string description."""
        return f"Statevec object with statevector {self.psi} and length {self.dims()}."

<<<<<<< HEAD
    def evolve_single(self, op: npt.NDArray, i: int):
        """Single-qubit operation
=======
    def add_nodes(self, nqubit, data) -> None:
        """Add nodes to the state vector."""
        sv_to_add = Statevec(nqubit=nqubit, data=data)
        self.tensor(sv_to_add)

    def evolve_single(self, op: npt.NDArray, i: int) -> None:
        """Apply a single-qubit operation.
>>>>>>> 7da20956

        Parameters
        ----------
        op : numpy.ndarray
            2*2 matrix
        i : int
            qubit index
        """
        psi = np.tensordot(op, self.psi, (1, i))
        self.psi = np.moveaxis(psi, 0, i)

<<<<<<< HEAD
    def evolve(self, op: np.ndarray, qargs: list[int]):
        """Multi-qubit operation
=======
    def evolve(self, op: np.ndarray, qargs: list[int]) -> None:
        """Apply a multi-qubit operation.
>>>>>>> 7da20956

        Parameters
        ----------
        op : numpy.ndarray
            2^n*2^n matrix
        qargs : list of int
            target qubits' indices
        """
        op_dim = int(np.log2(len(op)))
        # TODO shape = (2,)* 2 * op_dim
        shape = [2 for _ in range(2 * op_dim)]
        op_tensor = op.reshape(shape)
        psi = np.tensordot(
            op_tensor,
            self.psi,
            (tuple(op_dim + i for i in range(len(qargs))), tuple(qargs)),
        )
        self.psi = np.moveaxis(psi, range(len(qargs)), qargs)

    def dims(self):
        """Return the dimensions."""
        return self.psi.shape

    def ptrace(self, qargs) -> None:
        """Perform partial trace of the selected qubits.

        .. warning::
            This method currently assumes qubits in qargs to be separable from the rest
            (checks not implemented for speed).
            Otherwise, the state returned will be forced to be pure which will result in incorrect output.
            Correct behaviour will be implemented as soon as the densitymatrix class, currently under development
            (PR #64), is merged.

        Parameters
        ----------
        qargs : list of int
            qubit indices to trace over
        """
        nqubit_after = len(self.psi.shape) - len(qargs)
        psi = self.psi
        rho = np.tensordot(psi, psi.conj(), axes=(qargs, qargs))  # density matrix
        rho = np.reshape(rho, (2**nqubit_after, 2**nqubit_after))
        evals, evecs = np.linalg.eig(rho)  # back to statevector
        # NOTE works since only one 1 in the eigenvalues corresponding to the state
        # TODO use np.eigh since rho is Hermitian?
        self.psi = np.reshape(evecs[:, np.argmax(evals)], (2,) * nqubit_after)

<<<<<<< HEAD
    def remove_qubit(self, qarg: int):
=======
    def remove_qubit(self, qarg: int) -> None:
>>>>>>> 7da20956
        r"""Remove a separable qubit from the system and assemble a statevector for remaining qubits.

        This results in the same result as partial trace, if the qubit `qarg` is separable from the rest.

        For a statevector :math:`\ket{\psi} = \sum c_i \ket{i}` with sum taken over
        :math:`i \in [ 0 \dots 00,\ 0\dots 01,\ \dots,\
        1 \dots 11 ]`, this method returns

        .. math::
            \begin{align}
                \ket{\psi}' =&
                    c_{0 \dots 0_{\mathrm{k-1}}0_{\mathrm{k}}0_{\mathrm{k+1}} \dots 00}
                    \ket{0 \dots 0_{\mathrm{k-1}}0_{\mathrm{k+1}} \dots 00} \\
                    & + c_{0 \dots 0_{\mathrm{k-1}}0_{\mathrm{k}}0_{\mathrm{k+1}} \dots 01}
                    \ket{0 \dots 0_{\mathrm{k-1}}0_{\mathrm{k+1}} \dots 01} \\
                    & + c_{0 \dots 0_{\mathrm{k-1}}0_{\mathrm{k}}0_{\mathrm{k+1}} \dots 10}
                    \ket{0 \dots 0_{\mathrm{k-1}}0_{\mathrm{k+1}} \dots 10} \\
                    & + \dots \\
                    & + c_{1 \dots 1_{\mathrm{k-1}}0_{\mathrm{k}}1_{\mathrm{k+1}} \dots 11}
                    \ket{1 \dots 1_{\mathrm{k-1}}1_{\mathrm{k+1}} \dots 11},
           \end{align}

        (after normalization) for :math:`k =` qarg. If the :math:`k` th qubit is in :math:`\ket{1}` state,
        above will return zero amplitudes; in such a case the returned state will be the one above with
        :math:`0_{\mathrm{k}}` replaced with :math:`1_{\mathrm{k}}` .

        .. warning::
            This method assumes the qubit with index `qarg` to be separable from the rest,
            and is implemented as a significantly faster alternative for partial trace to
            be used after single-qubit measurements.
            Care needs to be taken when using this method.
            Checks for separability will be implemented soon as an option.

        .. seealso::
            :meth:`graphix.sim.statevec.Statevec.ptrace` and warning therein.

        Parameters
        ----------
        qarg : int
            qubit index
        """
        assert not np.isclose(_get_statevec_norm(self.psi), 0)
        psi = self.psi.take(indices=0, axis=qarg)
        self.psi = psi if not np.isclose(_get_statevec_norm(psi), 0) else self.psi.take(indices=1, axis=qarg)
        self.normalize()

<<<<<<< HEAD
    def entangle(self, edge: tuple[int, int]):
        """connect graph nodes
=======
    def entangle(self, edge: tuple[int, int]) -> None:
        """Connect graph nodes.
>>>>>>> 7da20956

        Parameters
        ----------
        edge : tuple of int
            (control, target) qubit indices
        """
        # contraction: 2nd index - control index, and 3rd index - target index.
        psi = np.tensordot(CZ_TENSOR, self.psi, ((2, 3), edge))
        # sort back axes
        self.psi = np.moveaxis(psi, (0, 1), edge)

    def tensor(self, other: Statevec) -> None:
        r"""Tensor product state with other qubits.

        Results in self :math:`\otimes` other.

        Parameters
        ----------
        other : :class:`graphix.sim.statevec.Statevec`
            statevector to be tensored with self
        """
        psi_self = self.psi.flatten()
        psi_other = other.psi.flatten()

        total_num = len(self.dims()) + len(other.dims())
        self.psi = np.kron(psi_self, psi_other).reshape((2,) * total_num)

    def cnot(self, qubits):
        """Apply CNOT.

        Parameters
        ----------
        qubits : tuple of int
            (control, target) qubit indices
        """
        # contraction: 2nd index - control index, and 3rd index - target index.
        psi = np.tensordot(CNOT_TENSOR, self.psi, ((2, 3), qubits))
        # sort back axes
        self.psi = np.moveaxis(psi, (0, 1), qubits)

    def swap(self, qubits) -> None:
        """Swap qubits.

        Parameters
        ----------
        qubits : tuple of int
            (control, target) qubit indices
        """
        # contraction: 2nd index - control index, and 3rd index - target index.
        psi = np.tensordot(SWAP_TENSOR, self.psi, ((2, 3), qubits))
        # sort back axes
        self.psi = np.moveaxis(psi, (0, 1), qubits)

    def normalize(self) -> None:
        """Normalize the state in-place."""
        norm = _get_statevec_norm(self.psi)
        self.psi = self.psi / norm

    def flatten(self):
        """Return flattened statevector."""
        return self.psi.flatten()

    def expectation_single(self, op: np.NDArray, loc: int) -> complex:
        """Return the expectation value of single-qubit operator.

        Parameters
        ----------
        op : numpy.ndarray
            2*2 operator
        loc : int
            target qubit index

        Returns
        -------
        complex : expectation value.
        """
        st1 = copy.copy(self)
        st1.normalize()
        st2 = copy.copy(st1)
        st1.evolve_single(op, loc)
        return np.dot(st2.psi.flatten().conjugate(), st1.psi.flatten())

    def expectation_value(self, op: np.NDArray, qargs: collections.abc.Iterable[int]) -> complex:
        """Return the expectation value of multi-qubit operator.

        Parameters
        ----------
        op : numpy.ndarray
            2^n*2^n operator
        qargs : list of int
            target qubit indices

        Returns
        -------
        complex : expectation value
        """
        st2 = copy.copy(self)
        st2.normalize()
        st1 = copy.copy(st2)
        st1.evolve(op, qargs)
        return np.dot(st2.psi.flatten().conjugate(), st1.psi.flatten())


def _get_statevec_norm(psi):
    """Return norm of the state."""
    return np.sqrt(np.sum(psi.flatten().conj() * psi.flatten()))


if sys.version_info >= (3, 10):
    from collections.abc import Iterable

    Data = states.State | Statevec | Iterable[states.State] | Iterable[numbers.Number]
else:
    from typing import Iterable, Union

    Data = Union[
        states.State,
        Statevec,
        Iterable[states.State],
        Iterable[numbers.Number],
    ]<|MERGE_RESOLUTION|>--- conflicted
+++ resolved
@@ -11,192 +11,21 @@
 import numpy as np
 import numpy.typing as npt
 
-<<<<<<< HEAD
-import graphix.pauli
-import graphix.sim.base_backend
-import graphix.states
-import graphix.types
-from graphix import command
-from graphix.clifford import CLIFFORD, CLIFFORD_CONJ
-from graphix.ops import Ops
-=======
 from graphix import states, utils
 from graphix.sim.base_backend import Backend, State
 from graphix.states import BasicStates
->>>>>>> 7da20956
 
 if TYPE_CHECKING:
     import collections
 
     from numpy.random import Generator
 
-<<<<<<< HEAD
-    def __init__(
-        self,
-        pattern,
-        input_state: Data = graphix.states.BasicStates.PLUS,
-        max_qubit_num=20,
-        pr_calc=True,
-    ):
-        """
-        Parameters
-        -----------
-        pattern : :class:`graphix.pattern.Pattern` object
-            MBQC pattern to be simulated.
-        input_state: same syntax as `graphix.statevec.Statevec` constructor.
-        max_qubit_num : int
-            optional argument specifying the maximum number of qubits
-            to be stored in the statevector at a time.
-        pr_calc : bool
-            whether or not to compute the probability distribution before choosing the measurement result.
-            if False, measurements yield results 0/1 with 50% probabilities each.
-        """
-        # check that pattern has output nodes configured
-        # assert len(pattern.output_nodes) > 0
-        self.pattern = pattern
-        if pattern._pauli_preprocessed and input_state != graphix.states.BasicStates.PLUS:
-            raise NotImplementedError(
-                "Pauli preprocessing is currently only available when inputs are initialized in |+> state (see https://github.com/TeamGraphix/graphix/issues/168 )."
-            )
-        self.results = deepcopy(pattern.results)
-        self.state = None
-        self.node_index = []
-        self.Nqubit = 0
-        self.to_trace = []
-        self.to_trace_loc = []
-        self.max_qubit_num = max_qubit_num
-        if pattern.max_space() > max_qubit_num:
-            raise ValueError("Pattern.max_space is larger than max_qubit_num. Increase max_qubit_num and try again.")
-        super().__init__(pr_calc)
-
-        # initialize input qubits to desired init_state
-        self.add_nodes(pattern.input_nodes, input_state)
-
-    def qubit_dim(self):
-        """Returns the qubit number in the internal statevector
-
-        Returns
-        -------
-        n_qubit : int
-        """
-        return len(self.state.dims())
-
-    def add_nodes(self, nodes: list[int], input_state=graphix.states.BasicStates.PLUS) -> None:
-        """add new qubit to internal statevector
-        and assign the corresponding node number
-        to list self.node_index.
-
-        Parameters
-        ----------
-        nodes : list of node indices
-        """
-        if not self.state:
-            self.state = Statevec(nqubit=0)
-        n = len(nodes)
-        sv_to_add = Statevec(nqubit=n, data=input_state)
-        self.state.tensor(sv_to_add)
-        self.node_index.extend(nodes)
-        self.Nqubit += n
-
-    def entangle_nodes(self, edge: tuple[int]):
-        """Apply CZ gate to two connected nodes
-=======
 
 class StatevectorBackend(Backend):
     """MBQC simulator with statevector method."""
->>>>>>> 7da20956
 
     def __init__(self, input_state: Data = BasicStates.PLUS, pr_calc=True, rng: Generator | None = None) -> None:
         """
-<<<<<<< HEAD
-        target = self.node_index.index(edge[0])
-        control = self.node_index.index(edge[1])
-        self.state.entangle((target, control))
-
-    def measure(self, cmd: command.M):
-        """Perform measurement of a node in the internal statevector and trace out the qubit
-
-        Parameters
-        ----------
-        cmd : list
-            measurement command : ['M', node, plane angle, s_domain, t_domain]
-        """
-        loc = self._perform_measure(cmd)
-        self.state.remove_qubit(loc)
-        self.Nqubit -= 1
-
-    def correct_byproduct(self, cmd: list[command.X, command.Z]):
-        """Byproduct correction
-        correct for the X or Z byproduct operators,
-        by applying the X or Z gate.
-        """
-        if np.mod(np.sum([self.results[j] for j in cmd.domain]), 2) == 1:
-            loc = self.node_index.index(cmd.node)
-            op = Ops.x if isinstance(cmd, command.X) else Ops.z
-            self.state.evolve_single(op, loc)
-
-    def apply_clifford(self, cmd: command.C):
-        """Apply single-qubit Clifford gate,
-        specified by vop index specified in graphix.clifford.CLIFFORD
-        """
-        loc = self.node_index.index(cmd.node)
-        self.state.evolve_single(CLIFFORD[cmd.cliff_index], loc)
-
-    def finalize(self):
-        """to be run at the end of pattern simulation."""
-        self.sort_qubits()
-        self.state.normalize()
-
-    def sort_qubits(self):
-        """sort the qubit order in internal statevector"""
-        for i, ind in enumerate(self.pattern.output_nodes):
-            if not self.node_index[i] == ind:
-                move_from = self.node_index.index(ind)
-                self.state.swap((i, move_from))
-                self.node_index[i], self.node_index[move_from] = (
-                    self.node_index[move_from],
-                    self.node_index[i],
-                )
-
-
-# This function is no longer used
-def meas_op(angle, vop=0, plane=graphix.pauli.Plane.XY, choice=0):
-    """Returns the projection operator for given measurement angle and local Clifford op (VOP).
-
-    .. seealso:: :mod:`graphix.clifford`
-
-    Parameters
-    ----------
-    angle : float
-        original measurement angle in radian
-    vop : int
-        index of local Clifford (vop), see graphq.clifford.CLIFFORD
-    plane : 'XY', 'YZ' or 'ZX'
-        measurement plane on which angle shall be defined
-    choice : 0 or 1
-        choice of measurement outcome. measured eigenvalue would be (-1)**choice.
-
-    Returns
-    -------
-    op : numpy array
-        projection operator
-
-    """
-    assert vop in np.arange(24)
-    assert choice in [0, 1]
-    assert plane in [graphix.pauli.Plane.XY, graphix.pauli.Plane.YZ, graphix.pauli.Plane.XZ]
-    if plane == graphix.pauli.Plane.XY:
-        vec = (np.cos(angle), np.sin(angle), 0)
-    elif plane == graphix.pauli.Plane.YZ:
-        vec = (0, np.cos(angle), np.sin(angle))
-    elif plane == graphix.pauli.Plane.XZ:
-        vec = (np.cos(angle), 0, np.sin(angle))
-    op_mat = np.eye(2, dtype=np.complex128) / 2
-    for i in range(3):
-        op_mat += (-1) ** (choice) * vec[i] * CLIFFORD[i + 1] / 2
-    op_mat = CLIFFORD[CLIFFORD_CONJ[vop]] @ op_mat @ CLIFFORD[vop]
-    return op_mat
-=======
         Construct a state vector backend.
 
         Parameters
@@ -209,7 +38,6 @@
             random number generator to use for measurements
         """
         super().__init__(Statevec(nqubit=0), pr_calc=pr_calc, rng=rng)
->>>>>>> 7da20956
 
 
 CZ_TENSOR = np.array(
@@ -314,10 +142,6 @@
         """Return a string description."""
         return f"Statevec object with statevector {self.psi} and length {self.dims()}."
 
-<<<<<<< HEAD
-    def evolve_single(self, op: npt.NDArray, i: int):
-        """Single-qubit operation
-=======
     def add_nodes(self, nqubit, data) -> None:
         """Add nodes to the state vector."""
         sv_to_add = Statevec(nqubit=nqubit, data=data)
@@ -325,7 +149,6 @@
 
     def evolve_single(self, op: npt.NDArray, i: int) -> None:
         """Apply a single-qubit operation.
->>>>>>> 7da20956
 
         Parameters
         ----------
@@ -337,13 +160,8 @@
         psi = np.tensordot(op, self.psi, (1, i))
         self.psi = np.moveaxis(psi, 0, i)
 
-<<<<<<< HEAD
-    def evolve(self, op: np.ndarray, qargs: list[int]):
-        """Multi-qubit operation
-=======
     def evolve(self, op: np.ndarray, qargs: list[int]) -> None:
         """Apply a multi-qubit operation.
->>>>>>> 7da20956
 
         Parameters
         ----------
@@ -391,11 +209,7 @@
         # TODO use np.eigh since rho is Hermitian?
         self.psi = np.reshape(evecs[:, np.argmax(evals)], (2,) * nqubit_after)
 
-<<<<<<< HEAD
-    def remove_qubit(self, qarg: int):
-=======
     def remove_qubit(self, qarg: int) -> None:
->>>>>>> 7da20956
         r"""Remove a separable qubit from the system and assemble a statevector for remaining qubits.
 
         This results in the same result as partial trace, if the qubit `qarg` is separable from the rest.
@@ -442,13 +256,8 @@
         self.psi = psi if not np.isclose(_get_statevec_norm(psi), 0) else self.psi.take(indices=1, axis=qarg)
         self.normalize()
 
-<<<<<<< HEAD
-    def entangle(self, edge: tuple[int, int]):
-        """connect graph nodes
-=======
     def entangle(self, edge: tuple[int, int]) -> None:
         """Connect graph nodes.
->>>>>>> 7da20956
 
         Parameters
         ----------
