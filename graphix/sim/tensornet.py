from __future__ import annotations

import string
from copy import deepcopy
from typing import Union, List

import numpy as np
import quimb.tensor as qtn
from quimb.tensor import Tensor, TensorNetwork
from graphix import command

from graphix.clifford import CLIFFORD, CLIFFORD_CONJ, CLIFFORD_MUL
<<<<<<< HEAD
from graphix.ops import Ops, States
from graphix.pauli import Plane
=======
from graphix.ops import Ops
from graphix.states import BasicStates
>>>>>>> cef611d3


class TensorNetworkBackend:
    """Tensor Network Simulator for MBQC

    Executes the measurement pattern using TN expression of graph states.
    """

    def __init__(self, pattern, graph_prep="auto", input_state=BasicStates.PLUS, **kwargs):
        """

        Parameters
        ----------
        pattern : graphix.Pattern
        graph_prep : str
            'parallel' :
                Faster method for preparing a graph state.
                The expression of a graph state can be obtained from the graph geometry.
                See https://journals.aps.org/pra/abstract/10.1103/PhysRevA.76.052315 for detail calculation.
                Note that 'N' and 'E' commands in the measurement pattern are ignored.
            'sequential' :
                Sequentially execute N and E commands, strictly following the measurement pattern.
                In this strategy, All N and E commands executed sequentially.
            'auto'(default) :
                Automatically select a preparation strategy based on the max degree of a graph
        input_state : preparation for input states (only BasicStates.PLUS is supported for tensor networks yet),
        **kwargs : Additional keyword args to be passed to quimb.tensor.TensorNetwork.
        """
        if input_state != BasicStates.PLUS:
            raise NotImplementedError(
                "TensorNetworkBackend currently only supports |+> input state (see https://github.com/TeamGraphix/graphix/issues/167 )."
            )
        self.pattern = pattern
        self.output_nodes = pattern.output_nodes
        self.results = deepcopy(pattern.results)
        if graph_prep in ["parallel", "sequential"]:
            self.graph_prep = graph_prep
        elif graph_prep == "opt":
            self.graph_prep = "parallel"
            print(f"graph preparation strategy '{graph_prep}' is deprecated and will be replaced by 'parallel'")
        elif graph_prep == "auto":
            max_degree = pattern.get_max_degree()
            if max_degree > 5:
                self.graph_prep = "sequential"
            else:
                self.graph_prep = "parallel"
        else:
            raise ValueError(f"Invalid graph preparation strategy: {graph_prep}")

        if self.graph_prep == "parallel":
            if not pattern.is_standard():
                raise ValueError("parallel preparation strategy does not support not-standardized pattern")
            nodes, edges = pattern.get_graph()
            self.state = MBQCTensorNet(
                graph_nodes=nodes,
                graph_edges=edges,
                default_output_nodes=pattern.output_nodes,
                **kwargs,
            )
        elif self.graph_prep == "sequential":
            self.state = MBQCTensorNet(default_output_nodes=pattern.output_nodes, **kwargs)
            self._decomposed_cz = _get_decomposed_cz()
        self._isolated_nodes = pattern.get_isolated_nodes()

        # initialize input qubits to desired init_state
        self.add_nodes(pattern.input_nodes)

    def add_nodes(self, nodes):
        """Add nodes to the network

        Parameters
        ----------
        nodes : iterator of int
            index set of the new nodes.
        """
        if self.graph_prep == "sequential":
            self.state.add_qubits(nodes)
        elif self.graph_prep == "opt":
            pass

    def entangle_nodes(self, edge):
        """Make entanglement between nodes specified by edge.

        Parameters
        ----------
        edge : tuple of int
            edge specifies two target nodes of the CZ gate.
        """
        if self.graph_prep == "sequential":
            old_inds = [self.state._dangling[str(node)] for node in edge]
            tids = self.state._get_tids_from_inds(old_inds, which="any")
            tensors = [self.state.tensor_map[tid] for tid in tids]
            new_inds = [gen_str() for _ in range(3)]

            # retag dummy indices
            for i in range(2):
                tensors[i].retag({"Open": "Close"}, inplace=True)
                self.state._dangling[str(edge[i])] = new_inds[i]
            CZ_tn = TensorNetwork(
                [
                    qtn.Tensor(
                        self._decomposed_cz[0],
                        [new_inds[0], old_inds[0], new_inds[2]],
                        [str(edge[0]), "CZ", "Open"],
                    ),
                    qtn.Tensor(
                        self._decomposed_cz[1],
                        [new_inds[2], new_inds[1], old_inds[1]],
                        [str(edge[1]), "CZ", "Open"],
                    ),
                ]
            )
            self.state.add_tensor_network(CZ_tn)
        elif self.graph_prep == "opt":
            pass

    def measure(self, cmd: command.M):
        """Perform measurement of the node. In the context of tensornetwork, performing measurement equals to
        applying measurement operator to the tensor. Here, directly contracted with the projected state.

        Parameters
        ----------
        cmd : list
            measurement command
            i.e. ['M', node, plane angle, s_domain, t_domain]
        """
        if cmd.node in self._isolated_nodes:
            vector = self.state.get_open_tensor_from_index(cmd.node)
            probs = np.abs(vector) ** 2
            probs = probs / (np.sum(probs))
            result = np.random.choice([0, 1], p=probs)
            self.results[cmd.node] = result
            buffer = 1 / probs[result] ** 0.5
        else:
            # choose the measurement result randomly
            result = np.random.choice([0, 1])
            self.results[cmd.node] = result
            buffer = 2**0.5

        # extract signals for adaptive angle
        s_signal = np.sum([self.results[j] for j in cmd.s_domain])
        t_signal = np.sum([self.results[j] for j in cmd.t_domain])
        angle = cmd.angle * np.pi
        vop = cmd.vop
        if int(s_signal % 2) == 1:
            vop = CLIFFORD_MUL[1, vop]
        if int(t_signal % 2) == 1:
            vop = CLIFFORD_MUL[3, vop]
        proj_vec = proj_basis(angle, vop=vop, plane=cmd.plane, choice=result)

        # buffer is necessary for maintaing the norm invariant
        proj_vec = proj_vec * buffer
        self.state.measure_single(cmd.node, basis=proj_vec)

    def correct_byproduct(self, cmd: Union[command.X, command.Z]):
        """Perform byproduct correction.

        Parameters
        ----------
        cmd : list
            Byproduct command
            i.e. ['X' or 'Z', node, signal_domain]
        """
        if np.mod(np.sum([self.results[j] for j in cmd.domain]), 2) == 1:
            op = Ops.x if isinstance(cmd, command.X) else Ops.z
            self.state.evolve_single(cmd.node, op, cmd.kind)

    def apply_clifford(self, cmd: command.C):
        """Apply single-qubit Clifford gate

        Parameters
        ----------
        cmd : list
            clifford command.
            See https://arxiv.org/pdf/2212.11975.pdf for the detail.
        """
        node_op = CLIFFORD[cmd.cliff_index]
        self.state.evolve_single(cmd.node, node_op, cmd.kind)

    def finalize(self):
        pass


class MBQCTensorNet(TensorNetwork):
    """Tensor Network Simulator interface for MBQC patterns, using quimb.tensor.core.TensorNetwork."""

    def __init__(
        self,
        graph_nodes=None,
        graph_edges=None,
        default_output_nodes=None,
        ts=[],
        **kwargs,
    ):
        """
        Initialize MBQCTensorNet.

        Parameters
        ----------
        graph_nodes (optional): list of int
            node indices of the graph state.
        graph_edges (optional) : list of tuple of int
            edge indices of the graph state.
        default_output_nodes : list of int
            output node indices at the end of MBQC operations, if known in advance.
        ts (optional): quimb.tensor.core.TensorNetwork or empty list
            optional initial state.
        """
        if isinstance(ts, MBQCTensorNet):
            super().__init__(ts=ts, **kwargs)
            self._dangling = ts._dangling
            self.default_output_nodes = default_output_nodes
        else:
            super().__init__(ts=ts, **kwargs)
            self._dangling = dict()
            self.default_output_nodes = default_output_nodes
        # prepare the graph state if graph_nodes and graph_edges are given
        if graph_nodes is not None and graph_edges is not None:
            self.set_graph_state(graph_nodes, graph_edges)

    def get_open_tensor_from_index(self, index):
        """Get tensor specified by node index. The tensor has a dangling edge.

        Parameters
        ----------
        index : str
            node index

        Returns
        -------
        numpy.ndarray :
            Specified tensor
        """
        if isinstance(index, int):
            index = str(index)
        assert isinstance(index, str)
        tags = [index, "Open"]
        tid = list(self._get_tids_from_tags(tags, which="all"))[0]
        tensor = self.tensor_map[tid]
        return tensor.data

    def add_qubit(self, index, state="plus"):
        """Add a single qubit to the network.

        Parameters
        ----------
        index : int
            index of the new qubit.
        state (optional): str or 2-element np.ndarray
            initial state of the new qubit.
            "plus", "minus", "zero", "one", "iplus", "iminus", or 1*2 np.ndarray (arbitrary state).
        """
        ind = gen_str()
        tag = str(index)
        # match state:
        #     case "plus":
        #         vec = States.plus
        #     case "minus":
        #         vec = States.minus
        #     case "zero":
        #         vec = States.zero
        #     case "one":
        #         vec = States.one
        #     case "iplus":
        #         vec = States.iplus
        #     case "iminus":
        #         vec = States.iminus
        #     case _:
        #         assert state.shape == (2,), "state must be 2-element np.ndarray"
        #         assert np.isclose(np.linalg.norm(state), 1), "state must be normalized"
        #         vec = state
        if state == "plus":
            vec = BasicStates.PLUS.get_statevector()
        elif state == "minus":
            vec = BasicStates.MINUS.get_statevector()
        elif state == "zero":
            vec = BasicStates.ZERO.get_statevector()
        elif state == "one":
            vec = BasicStates.ONE.get_statevector()
        elif state == "iplus":
            vec = BasicStates.PLUS_I.get_statevector()
        elif state == "iminus":
            vec = BasicStates.MINUS_I.get_statevector()
        else:
            assert state.shape == (2,), "state must be 2-element np.ndarray"
            assert np.isclose(np.linalg.norm(state), 1), "state must be normalized"
            vec = state
        tsr = Tensor(vec, [ind], [tag, "Open"])
        self.add_tensor(tsr)
        self._dangling[tag] = ind

    def evolve_single(self, index, arr, label="U"):
        """Apply single-qubit operator to a qubit with the given index.

        Parameters
        ----------
        index : int
            qubit index.
        arr : 2*2 numpy.ndarray
            single-qubit operator.
        label (optional): str
            label for the gate.
        """
        old_ind = self._dangling[str(index)]
        tid = list(self._get_tids_from_inds(old_ind))
        tensor = self.tensor_map[tid[0]]

        new_ind = gen_str()
        tensor.retag({"Open": "Close"}, inplace=True)

        node_ts = Tensor(
            arr,
            [new_ind, old_ind],
            [str(index), label, "Open"],
        )
        self._dangling[str(index)] = new_ind
        self.add_tensor(node_ts)

    def add_qubits(self, indices, states="plus"):
        """Add qubits to the network

        Parameters
        ----------
        indices : iterator of int
            indices of the new qubits.
        states (optional): str or 2*2 numpy.ndarray or list
            initial states of the new qubits.
            "plus", "minus", "zero", "one", "iplus", "iminus", or 1*2 np.ndarray (arbitrary state).
            list of the above, to specify the initial state of each qubit.
        """
        if type(states) != list:
            states = [states] * len(indices)
        for i, ind in enumerate(indices):
            self.add_qubit(ind, state=states[i])

    def measure_single(self, index, basis="Z", bypass_probability_calculation=True, outcome=None):
        """Measure a node in specified basis. Note this does not perform the partial trace.

        Parameters
        ----------
        index : int
            index of the node to be measured.
        basis : str or np.ndarray
            default "Z".
            measurement basis, "Z" or "X" or "Y" for Pauli basis measurements.
            1*2 numpy.ndarray for arbitrary measurement bases.
        bypass_probability_calculation : bool
            default True.
            if True, skip the calculation of the probability of the measurement
            result and use equal probability for each result.
            if False, calculate the probability of the measurement result from the state.
        outcome : int (0 or 1)
            User-chosen measurement result, giving the outcome of (-1)^{outcome}.

        Returns
        -------
        int
            measurement result.
        """
        if bypass_probability_calculation:
            if outcome is not None:
                result = outcome
            else:
                result = np.random.choice([0, 1])
            # Basis state to be projected
            if type(basis) == np.ndarray:
                if outcome is not None:
                    raise Warning("Measurement outcome is chosen but the basis state was given.")
                proj_vec = basis
            elif basis == "Z" and result == 0:
                proj_vec = BasicStates.ZERO.get_statevector()
            elif basis == "Z" and result == 1:
                proj_vec = BasicStates.ONE.get_statevector()
            elif basis == "X" and result == 0:
                proj_vec = BasicStates.PLUS.get_statevector()
            elif basis == "X" and result == 1:
                proj_vec = BasicStates.MINUS.get_statevector()
            elif basis == "Y" and result == 0:
                proj_vec = BasicStates.PLUS_I.get_statevector()
            elif basis == "Y" and result == 1:
                proj_vec = BasicStates.MINUS_I.get_statevector()
            else:
                raise ValueError("Invalid measurement basis.")
        else:
            raise NotImplementedError("Measurement probability calculation not implemented.")
        old_ind = self._dangling[str(index)]
        proj_ts = Tensor(proj_vec, [old_ind], [str(index), "M", "Close", "ancilla"]).H
        # add the tensor to the network
        tid = list(self._get_tids_from_inds(old_ind))
        tensor = self.tensor_map[tid[0]]
        tensor.retag({"Open": "Close"}, inplace=True)
        self.add_tensor(proj_ts)
        return result

    def set_graph_state(self, nodes, edges):
        """Prepare the graph state without directly applying CZ gates.

        Parameters
        ----------
        nodes : iterator of int
            set of the nodes
        edges : iterator of tuple
            set of the edges

        .. seealso:: :meth:`~graphix.sim.tensornet.TensorNetworkBackend.__init__()`
        """
        ind_dict = dict()
        vec_dict = dict()
        for edge in edges:
            for node in edge:
                if node not in ind_dict.keys():
                    ind = gen_str()
                    self._dangling[str(node)] = ind
                    ind_dict[node] = [ind]
                    vec_dict[node] = []
            greater = edge[0] > edge[1]  # true for 1/0, false for +/-
            vec_dict[edge[0]].append(greater)
            vec_dict[edge[1]].append(not greater)

            ind = gen_str()
            ind_dict[edge[0]].append(ind)
            ind_dict[edge[1]].append(ind)

        for node in nodes:
            if node not in ind_dict.keys():
                ind = gen_str()
                self._dangling[str(node)] = ind
                self.add_tensor(Tensor(BasicStates.PLUS.get_statevector(), [ind], [str(node), "Open"]))
                continue
            dim_tensor = len(vec_dict[node])
            tensor = np.array(
                [
                    outer_product(
                        [BasicStates.VEC[0 + 2 * vec_dict[node][i]].get_statevector() for i in range(dim_tensor)]
                    ),
                    outer_product(
                        [BasicStates.VEC[1 + 2 * vec_dict[node][i]].get_statevector() for i in range(dim_tensor)]
                    ),
                ]
            ) * 2 ** (dim_tensor / 4 - 1.0 / 2)
            self.add_tensor(Tensor(tensor, ind_dict[node], [str(node), "Open"]))

    def get_basis_coefficient(self, basis, normalize=True, indices=None, **kwagrs):
        """Calculate the coefficient of a given computational basis.

        Parameters
        ----------
        basis : int or str
            computational basis expressed in binary (str) or integer, e.g. 101 or 5.
        normalize (optional): bool
            if True, normalize the coefficient by the norm of the entire state.
        indices (optional): list of int
            target qubit indices to compute the coefficients, default is the MBQC output nodes (self.default_output_nodes).

        Returns
        -------
        coef : complex
            coefficient
        """
        if indices == None:
            indices = self.default_output_nodes
        if isinstance(basis, str):
            basis = int(basis, 2)
        tn = self.copy()
        # prepare projected state
        for i in range(len(indices)):
            node = str(indices[i])
            exp = len(indices) - i - 1
            if (basis // 2**exp) == 1:
                state_out = BasicStates.ONE.get_statevector()  # project onto |1>
                basis -= 2**exp
            else:
                state_out = BasicStates.ZERO.get_statevector()  # project onto |0>
            tensor = Tensor(state_out, [tn._dangling[node]], [node, f"qubit {i}", "Close"])
            # retag
            old_ind = tn._dangling[node]
            tid = list(tn._get_tids_from_inds(old_ind))[0]
            tn.tensor_map[tid].retag({"Open": "Close"})
            tn.add_tensor(tensor)

        # contraction
        tn_simplified = tn.full_simplify("ADCR")
        coef = tn_simplified.contract(output_inds=[], **kwagrs)
        if normalize:
            norm = self.get_norm()
            return coef / norm
        else:
            return coef

    def get_basis_amplitude(self, basis, **kwagrs):
        """Calculate the probability amplitude of the specified computational basis state.

        Parameters
        ----------
        basis : int or str
            computational basis expressed in binary (str) or integer, e.g. 101 or 5.

        Returns
        -------
        float :
            the probability amplitude of the specified state.
        """
        if isinstance(basis, str):
            basis = int(basis, 2)
        coef = self.get_basis_coefficient(basis, **kwagrs)
        return abs(coef) ** 2

    def to_statevector(self, indices=None, **kwagrs):
        """Retrieve the statevector from the tensornetwork.
        This method tends to be slow however we plan to parallelize this.

        Parameters
        ----------
        indices (optional): list of int
            target qubit indices. Default is the MBQC output nodes (self.default_output_nodes).

        Returns
        -------
        numpy.ndarray :
            statevector
        """
        if indices == None:
            n_qubit = len(self.default_output_nodes)
        else:
            n_qubit = len(indices)
        statevec = np.zeros(2**n_qubit, np.complex128)
        for i in range(len(statevec)):
            statevec[i] = self.get_basis_coefficient(i, normalize=False, indices=indices, **kwagrs)
        return statevec / np.linalg.norm(statevec)

    def get_norm(self, **kwagrs):
        """Calculate the norm of the state.

        Returns
        -------
        float :
            norm of the state
        """
        tn_cp1 = self.copy()
        tn_cp2 = tn_cp1.conj()
        tn = TensorNetwork([tn_cp1, tn_cp2])
        tn_simplified = tn.full_simplify("ADCR")
        norm = abs(tn_simplified.contract(output_inds=[], **kwagrs)) ** 0.5
        return norm

    def expectation_value(self, op, qubit_indices, output_node_indices=None, **kwagrs):
        """Calculate expectation value of the given operator,

        Parameters
        ----------
        op : numpy.ndarray
            single- or multi-qubit Hermitian operator
        qubit_indices : list of int
            Applied positions of **logical** qubits.
        output_node_indices (optional): list of int
            Indices of nodes in the entire TN, that remain unmeasured after MBQC operations.
            Default is the output nodes specified in measurement pattern (self.default_output_nodes).

        Returns
        -------
        float :
            Expectation value
        """
        if output_node_indices == None:
            if self.default_output_nodes == None:
                raise ValueError("output_nodes is not set.")
            else:
                target_nodes = [self.default_output_nodes[ind] for ind in qubit_indices]
                out_inds = self.default_output_nodes
        else:
            target_nodes = [output_node_indices[ind] for ind in qubit_indices]
            out_inds = output_node_indices
        op_dim = len(qubit_indices)
        op = op.reshape([2 for _ in range(2 * op_dim)])
        new_ind_left = [gen_str() for _ in range(op_dim)]
        new_ind_right = [gen_str() for _ in range(op_dim)]
        tn_cp_left = self.copy()
        op_ts = Tensor(op, new_ind_right + new_ind_left, ["Expectation Op.", "Close"])
        tn_cp_right = tn_cp_left.conj()

        # reindex & retag
        for node in out_inds:
            old_ind = tn_cp_left._dangling[str(node)]
            tid_left = list(tn_cp_left._get_tids_from_inds(old_ind))[0]
            tid_right = list(tn_cp_right._get_tids_from_inds(old_ind))[0]
            if node in target_nodes:
                tn_cp_left.tensor_map[tid_left].reindex({old_ind: new_ind_left[target_nodes.index(node)]}, inplace=True)
                tn_cp_right.tensor_map[tid_right].reindex(
                    {old_ind: new_ind_right[target_nodes.index(node)]}, inplace=True
                )
            tn_cp_left.tensor_map[tid_left].retag({"Open": "Close"})
            tn_cp_right.tensor_map[tid_right].retag({"Open": "Close"})
        tn_cp_left.add([op_ts, tn_cp_right])

        # contraction
        tn_cp_left = tn_cp_left.full_simplify("ADCR")
        exp_val = tn_cp_left.contract(output_inds=[], **kwagrs)
        norm = self.get_norm(**kwagrs)
        return exp_val / norm**2

    def evolve(self, operator, qubit_indices, decompose=True, **kwagrs):
        """Apply an arbitrary operator to the state.

        Parameters
        ----------
        operator : numpy.ndarray
            operator.
        qubit_indices : list of int
            Applied positions of **logical** qubits.
        decompose : bool, optional
            default True
            whether a given operator will be decomposed or not. If True, operator is decomposed into Matrix Product Operator(MPO)
        """
        if len(operator.shape) != len(qubit_indices) * 2:
            shape = [2 for _ in range(2 * len(qubit_indices))]
            operator = operator.reshape(shape)

        # operator indices
        node_indices = [self.default_output_nodes[index] for index in qubit_indices]
        old_ind_list = [self._dangling[str(index)] for index in node_indices]
        new_ind_list = [gen_str() for _ in range(len(node_indices))]
        for i in range(len(node_indices)):
            self._dangling[str(node_indices[i])] = new_ind_list[i]

        ts = Tensor(
            operator,
            new_ind_list + old_ind_list,
            [str(index) for index in node_indices],
        )
        if decompose:  # decompose tensor into Matrix Product Operator(MPO)
            tensors = []
            bond_inds = {0: None}
            for i in range(len(node_indices) - 1):
                bond_inds[i + 1] = gen_str()
                left_inds = [new_ind_list[i], old_ind_list[i]]
                if bond_inds[i]:
                    left_inds.append(bond_inds[i])
                unit_tensor, ts = ts.split(left_inds=left_inds, bond_ind=bond_inds[i + 1], **kwagrs)
                tensors.append(unit_tensor)
            tensors.append(ts)
            op_tensor = TensorNetwork(tensors)
        else:
            op_tensor = ts
        self.add(op_tensor)

    def copy(self, deep=False):
        """Returns the copy of this object.

        Parameters
        ----------
        deep : bool, optional
            Defaults to False.
            Whether to copy the underlying data as well.

        Returns
        -------
        TensorNetworkBackend :
            duplicated object
        """
        if deep:
            return deepcopy(self)
        else:
            return self.__class__(ts=self)


def _get_decomposed_cz():
    """Returns the decomposed cz tensors. This is an internal method.

    CZ gate can be decomposed into two 3-rank tensors(Schmidt rank = 2).
    Decomposing into low-rank tensors is important preprocessing for
    the optimal contraction path searching problem.
    So, in this backend, the DECOMPOSED_CZ gate is applied
    instead of the original CZ gate.

        Decomposing CZ gate

        output            output
        |    |           |      |
       --------   SVD   ---    ---
       |  CZ  |   -->   |L|----|R|
       --------         ---    ---
        |    |           |      |
        input             input

    4-rank x1         3-rank x2
    """
    cz_ts = Tensor(
        Ops.cz.reshape((2, 2, 2, 2)).astype(np.float64),
        ["O1", "O2", "I1", "I2"],
        ["CZ"],
    )
    decomposed_cz = cz_ts.split(left_inds=["O1", "I1"], right_inds=["O2", "I2"], max_bond=4)
    return [
        decomposed_cz.tensors[0].data,
        decomposed_cz.tensors[1].data,
    ]


def gen_str():
    """Generate dummy string for einsum."""
    result = qtn.rand_uuid()
    return result


def proj_basis(angle, vop, plane, choice):
    """the projected statevector.

    Parameters
    ----------
    angle : float
        measurement angle
    vop : int
        CLIFFORD index
    plane : str
        measurement plane
    choice : int
        measurement result

    Returns
    -------
    numpy.ndarray :
        projected state
    """
<<<<<<< HEAD
    if plane == Plane.XY:
        vec = States.vec[0 + choice]
        rotU = Ops.Rz(angle)
    elif plane == Plane.YZ:
        vec = States.vec[4 + choice]
        rotU = Ops.Rx(angle)
    elif plane == Plane.XZ:
        vec = States.vec[0 + choice]
=======
    if plane == "XY":
        vec = BasicStates.VEC[0 + choice].get_statevector()
        rotU = Ops.Rz(angle)
    elif plane == "YZ":
        vec = BasicStates.VEC[4 + choice].get_statevector()
        rotU = Ops.Rx(angle)
    elif plane == "XZ":
        vec = States.VEC[0 + choice].get_statevector()
>>>>>>> cef611d3
        rotU = Ops.Ry(-angle)
    vec = np.matmul(rotU, vec)
    vec = np.matmul(CLIFFORD[CLIFFORD_CONJ[vop]], vec)
    return vec


def outer_product(vectors):
    """outer product of the given vectors

    Parameters
    ----------
    vectors : list of vector
        vectors

    Returns
    -------
    numpy.ndarray :
        tensor object.
    """
    subscripts = string.ascii_letters[: len(vectors)]
    subscripts = ",".join(subscripts) + "->" + subscripts
    return np.einsum(subscripts, *vectors)<|MERGE_RESOLUTION|>--- conflicted
+++ resolved
@@ -10,13 +10,9 @@
 from graphix import command
 
 from graphix.clifford import CLIFFORD, CLIFFORD_CONJ, CLIFFORD_MUL
-<<<<<<< HEAD
-from graphix.ops import Ops, States
-from graphix.pauli import Plane
-=======
 from graphix.ops import Ops
 from graphix.states import BasicStates
->>>>>>> cef611d3
+from graphix.pauli import Plane
 
 
 class TensorNetworkBackend:
@@ -740,25 +736,14 @@
     numpy.ndarray :
         projected state
     """
-<<<<<<< HEAD
     if plane == Plane.XY:
-        vec = States.vec[0 + choice]
+        vec = BasicStates.VEC[0 + choice].get_statevector()
         rotU = Ops.Rz(angle)
     elif plane == Plane.YZ:
-        vec = States.vec[4 + choice]
+        vec = BasicStates.VEC[4 + choice].get_statevector()
         rotU = Ops.Rx(angle)
     elif plane == Plane.XZ:
-        vec = States.vec[0 + choice]
-=======
-    if plane == "XY":
-        vec = BasicStates.VEC[0 + choice].get_statevector()
-        rotU = Ops.Rz(angle)
-    elif plane == "YZ":
-        vec = BasicStates.VEC[4 + choice].get_statevector()
-        rotU = Ops.Rx(angle)
-    elif plane == "XZ":
         vec = States.VEC[0 + choice].get_statevector()
->>>>>>> cef611d3
         rotU = Ops.Ry(-angle)
     vec = np.matmul(rotU, vec)
     vec = np.matmul(CLIFFORD[CLIFFORD_CONJ[vop]], vec)
