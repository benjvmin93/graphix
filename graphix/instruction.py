"""Instruction classes."""

from __future__ import annotations

import dataclasses
import enum
import sys
from enum import Enum
from typing import ClassVar, Literal, Union

from graphix import utils
from graphix.fundamentals import Plane


class InstructionKind(Enum):
    """Tag for instruction kind."""

    CCX = enum.auto()
    RZZ = enum.auto()
    CNOT = enum.auto()
    SWAP = enum.auto()
    H = enum.auto()
    S = enum.auto()
    X = enum.auto()
    Y = enum.auto()
    Z = enum.auto()
    I = enum.auto()
    M = enum.auto()
    RX = enum.auto()
    RY = enum.auto()
    RZ = enum.auto()
    # The two following instructions are used internally by the transpiler
    _XC = enum.auto()
    _ZC = enum.auto()


class _KindChecker:
    """Enforce tag field declaration."""

<<<<<<< HEAD
    kind: InstructionKind = None
    meas_index: int = None
    
    @abc.abstractmethod
    def to_qasm3(self) -> str:
        ...
=======
    def __init_subclass__(cls) -> None:
        super().__init_subclass__()
        utils.check_kind(cls, {"InstructionKind": InstructionKind, "Plane": Plane})
>>>>>>> df5a7339


@dataclasses.dataclass
class CCX(_KindChecker):
    """Toffoli circuit instruction."""

    target: int
<<<<<<< HEAD
    
    def to_qasm3(self) -> str:
        return f"{self.kind.value.lower()} {self.target};"
=======
    controls: tuple[int, int]
    kind: ClassVar[Literal[InstructionKind.CCX]] = dataclasses.field(default=InstructionKind.CCX, init=False)
>>>>>>> df5a7339


@dataclasses.dataclass
class RZZ(_KindChecker):
    """RZZ circuit instruction."""

    target: int
    control: int
    angle: float
    # FIXME: Remove `| None` from `meas_index`
    # - `None` makes codes messy/type-unsafe
    meas_index: int | None = None
    kind: ClassVar[Literal[InstructionKind.RZZ]] = dataclasses.field(default=InstructionKind.RZZ, init=False)

    def to_qasm3(self) -> str:
        return f"{self.kind.value.lower()}({self.angle}) q[{self.target}]"


@dataclasses.dataclass
class CNOT(_KindChecker):
    """CNOT circuit instruction."""

    target: int
    control: int
    kind: ClassVar[Literal[InstructionKind.CNOT]] = dataclasses.field(default=InstructionKind.CNOT, init=False)

    def to_qasm3(self) -> str:
        return f"{self.kind.value.lower()} q[{self.control}], q[{self.target}]"


<<<<<<< HEAD
class TwoControlsInstruction(OneQubitInstruction):
    """
    Two controls instruction base class model.
    """

    controls: tuple[int, int]

    def to_qasm3(self) -> str:
        return f"{self.kind.value.lower()} q[{self.controls[0]}], q[{self.controls[1]}], q[{self.target}]"


class XC(CorrectionInstruction):
    """
    X correction circuit instruction. Used internally by the transpiler.
    """

    kind: InstructionKind = InstructionKind.XC

=======
@dataclasses.dataclass
class SWAP(_KindChecker):
    """SWAP circuit instruction."""
>>>>>>> df5a7339

    targets: tuple[int, int]
    kind: ClassVar[Literal[InstructionKind.SWAP]] = dataclasses.field(default=InstructionKind.SWAP, init=False)

    def to_qasm3(self):
        return super().to_qasm3()


@dataclasses.dataclass
class H(_KindChecker):
    """H circuit instruction."""

<<<<<<< HEAD
    kind: InstructionKind = InstructionKind.RZZ
    
    def to_qasm3(self) -> str:
        return f"{self.kind.value.lower()}({self.angle}) q[{self.control}], q[{self.target}]"
=======
    target: int
    kind: ClassVar[Literal[InstructionKind.H]] = dataclasses.field(default=InstructionKind.H, init=False)
>>>>>>> df5a7339


@dataclasses.dataclass
class S(_KindChecker):
    """S circuit instruction."""

    target: int
    kind: ClassVar[Literal[InstructionKind.S]] = dataclasses.field(default=InstructionKind.S, init=False)

    def to_qasm3(self):
        return f"cx q[{self.control}], q[{self.target}]"


@dataclasses.dataclass
class X(_KindChecker):
    """X circuit instruction."""

    target: int
    kind: ClassVar[Literal[InstructionKind.X]] = dataclasses.field(default=InstructionKind.X, init=False)

    def to_qasm3(self):
        return f"{self.kind.value.lower()} q[{self.targets[0]}], q[{self.targets[1]}]"


@dataclasses.dataclass
class Y(_KindChecker):
    """Y circuit instruction."""

    target: int
    kind: ClassVar[Literal[InstructionKind.Y]] = dataclasses.field(default=InstructionKind.Y, init=False)


<<<<<<< HEAD

class S(OneQubitInstruction):
    """
    S circuit instruction.
    """
=======
@dataclasses.dataclass
class Z(_KindChecker):
    """Z circuit instruction."""
>>>>>>> df5a7339

    target: int
    kind: ClassVar[Literal[InstructionKind.Z]] = dataclasses.field(default=InstructionKind.Z, init=False)


@dataclasses.dataclass
class I(_KindChecker):
    """I circuit instruction."""

    target: int
    kind: ClassVar[Literal[InstructionKind.I]] = dataclasses.field(default=InstructionKind.I, init=False)


@dataclasses.dataclass
class M(_KindChecker):
    """M circuit instruction."""

    target: int
    plane: Plane
    angle: float
    kind: ClassVar[Literal[InstructionKind.M]] = dataclasses.field(default=InstructionKind.M, init=False)


@dataclasses.dataclass
class RX(_KindChecker):
    """X rotation circuit instruction."""

    target: int
    angle: float
    meas_index: int | None = None
    kind: ClassVar[Literal[InstructionKind.RX]] = dataclasses.field(default=InstructionKind.RX, init=False)


@dataclasses.dataclass
class RY(_KindChecker):
    """Y rotation circuit instruction."""

    target: int
    angle: float
    meas_index: int | None = None
    kind: ClassVar[Literal[InstructionKind.RY]] = dataclasses.field(default=InstructionKind.RY, init=False)


@dataclasses.dataclass
class RZ(_KindChecker):
    """Z rotation circuit instruction."""

    target: int
    angle: float
<<<<<<< HEAD
    
    def to_qasm3(self):
        return f"measure q[{self.target}] -> b[{self.target}]"
=======
    meas_index: int | None = None
    kind: ClassVar[Literal[InstructionKind.RZ]] = dataclasses.field(default=InstructionKind.RZ, init=False)
>>>>>>> df5a7339


@dataclasses.dataclass
class _XC(_KindChecker):
    """X correction circuit instruction. Used internally by the transpiler."""

    target: int
    domain: set[int]
    kind: ClassVar[Literal[InstructionKind._XC]] = dataclasses.field(default=InstructionKind._XC, init=False)


@dataclasses.dataclass
class _ZC(_KindChecker):
    """Z correction circuit instruction. Used internally by the transpiler."""

    target: int
    domain: set[int]
    kind: ClassVar[Literal[InstructionKind._ZC]] = dataclasses.field(default=InstructionKind._ZC, init=False)


if sys.version_info >= (3, 10):
    Instruction = CCX | RZZ | CNOT | SWAP | H | S | X | Y | Z | I | M | RX | RY | RZ | _XC | _ZC
else:
    Instruction = Union[CCX, RZZ, CNOT, SWAP, H, S, X, Y, Z, I, M, RX, RY, RZ, _XC, _ZC]<|MERGE_RESOLUTION|>--- conflicted
+++ resolved
@@ -37,18 +37,9 @@
 class _KindChecker:
     """Enforce tag field declaration."""
 
-<<<<<<< HEAD
-    kind: InstructionKind = None
-    meas_index: int = None
-    
-    @abc.abstractmethod
-    def to_qasm3(self) -> str:
-        ...
-=======
     def __init_subclass__(cls) -> None:
         super().__init_subclass__()
         utils.check_kind(cls, {"InstructionKind": InstructionKind, "Plane": Plane})
->>>>>>> df5a7339
 
 
 @dataclasses.dataclass
@@ -56,14 +47,8 @@
     """Toffoli circuit instruction."""
 
     target: int
-<<<<<<< HEAD
-    
-    def to_qasm3(self) -> str:
-        return f"{self.kind.value.lower()} {self.target};"
-=======
     controls: tuple[int, int]
     kind: ClassVar[Literal[InstructionKind.CCX]] = dataclasses.field(default=InstructionKind.CCX, init=False)
->>>>>>> df5a7339
 
 
 @dataclasses.dataclass
@@ -73,14 +58,21 @@
     target: int
     control: int
     angle: float
+
+    def to_qasm3(self) -> str:
+        return f"{self.kind.value.lower()}({self.angle}) q[{self.target}]"
+
+
+class OneControlInstruction(OneQubitInstruction):
+    """
+    One control instruction base class model.
+    """
+
     # FIXME: Remove `| None` from `meas_index`
     # - `None` makes codes messy/type-unsafe
     meas_index: int | None = None
     kind: ClassVar[Literal[InstructionKind.RZZ]] = dataclasses.field(default=InstructionKind.RZZ, init=False)
 
-    def to_qasm3(self) -> str:
-        return f"{self.kind.value.lower()}({self.angle}) q[{self.target}]"
-
 
 @dataclasses.dataclass
 class CNOT(_KindChecker):
@@ -90,55 +82,21 @@
     control: int
     kind: ClassVar[Literal[InstructionKind.CNOT]] = dataclasses.field(default=InstructionKind.CNOT, init=False)
 
-    def to_qasm3(self) -> str:
-        return f"{self.kind.value.lower()} q[{self.control}], q[{self.target}]"
-
-
-<<<<<<< HEAD
-class TwoControlsInstruction(OneQubitInstruction):
-    """
-    Two controls instruction base class model.
-    """
-
-    controls: tuple[int, int]
-
-    def to_qasm3(self) -> str:
-        return f"{self.kind.value.lower()} q[{self.controls[0]}], q[{self.controls[1]}], q[{self.target}]"
-
-
-class XC(CorrectionInstruction):
-    """
-    X correction circuit instruction. Used internally by the transpiler.
-    """
-
-    kind: InstructionKind = InstructionKind.XC
-
-=======
+
 @dataclasses.dataclass
 class SWAP(_KindChecker):
     """SWAP circuit instruction."""
->>>>>>> df5a7339
 
     targets: tuple[int, int]
     kind: ClassVar[Literal[InstructionKind.SWAP]] = dataclasses.field(default=InstructionKind.SWAP, init=False)
 
-    def to_qasm3(self):
-        return super().to_qasm3()
-
 
 @dataclasses.dataclass
 class H(_KindChecker):
     """H circuit instruction."""
 
-<<<<<<< HEAD
-    kind: InstructionKind = InstructionKind.RZZ
-    
-    def to_qasm3(self) -> str:
-        return f"{self.kind.value.lower()}({self.angle}) q[{self.control}], q[{self.target}]"
-=======
     target: int
     kind: ClassVar[Literal[InstructionKind.H]] = dataclasses.field(default=InstructionKind.H, init=False)
->>>>>>> df5a7339
 
 
 @dataclasses.dataclass
@@ -148,9 +106,6 @@
     target: int
     kind: ClassVar[Literal[InstructionKind.S]] = dataclasses.field(default=InstructionKind.S, init=False)
 
-    def to_qasm3(self):
-        return f"cx q[{self.control}], q[{self.target}]"
-
 
 @dataclasses.dataclass
 class X(_KindChecker):
@@ -159,9 +114,6 @@
     target: int
     kind: ClassVar[Literal[InstructionKind.X]] = dataclasses.field(default=InstructionKind.X, init=False)
 
-    def to_qasm3(self):
-        return f"{self.kind.value.lower()} q[{self.targets[0]}], q[{self.targets[1]}]"
-
 
 @dataclasses.dataclass
 class Y(_KindChecker):
@@ -171,17 +123,9 @@
     kind: ClassVar[Literal[InstructionKind.Y]] = dataclasses.field(default=InstructionKind.Y, init=False)
 
 
-<<<<<<< HEAD
-
-class S(OneQubitInstruction):
-    """
-    S circuit instruction.
-    """
-=======
 @dataclasses.dataclass
 class Z(_KindChecker):
     """Z circuit instruction."""
->>>>>>> df5a7339
 
     target: int
     kind: ClassVar[Literal[InstructionKind.Z]] = dataclasses.field(default=InstructionKind.Z, init=False)
@@ -231,14 +175,8 @@
 
     target: int
     angle: float
-<<<<<<< HEAD
-    
-    def to_qasm3(self):
-        return f"measure q[{self.target}] -> b[{self.target}]"
-=======
     meas_index: int | None = None
     kind: ClassVar[Literal[InstructionKind.RZ]] = dataclasses.field(default=InstructionKind.RZ, init=False)
->>>>>>> df5a7339
 
 
 @dataclasses.dataclass
