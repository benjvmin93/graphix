--- conflicted
+++ resolved
@@ -12,14 +12,10 @@
 
 import numpy as np
 
-<<<<<<< HEAD
-from graphix.command import CommandKind
-=======
 from graphix.clifford import Clifford
 from graphix.command import BaseM, CommandKind, M, MeasureUpdate
 from graphix.measurements import Measurement
 from graphix.sim.base_backend import Backend
->>>>>>> 7da20956
 from graphix.sim.density_matrix import DensityMatrixBackend
 from graphix.sim.statevec import StatevectorBackend
 from graphix.sim.tensornet import TensorNetworkBackend
@@ -172,21 +168,6 @@
             self.backend.add_nodes(self.pattern.input_nodes, input_state)
         if self.noise_model is None:
             for cmd in self.pattern:
-<<<<<<< HEAD
-                kind = cmd.kind
-                if kind == CommandKind.N:
-                    self.backend.add_nodes([cmd.node])
-                elif kind == CommandKind.E:
-                    self.backend.entangle_nodes(cmd.nodes)
-                elif kind == CommandKind.M:
-                    self.backend.measure(cmd)
-                elif kind == CommandKind.X:
-                    self.backend.correct_byproduct(cmd)
-                elif kind == CommandKind.Z:
-                    self.backend.correct_byproduct(cmd)
-                elif kind == CommandKind.C:
-                    self.backend.apply_clifford(cmd)
-=======
                 if cmd.kind == CommandKind.N:
                     self.backend.add_nodes(nodes=[cmd.node], data=cmd.state)
                 elif cmd.kind == CommandKind.E:
@@ -199,7 +180,6 @@
                     self.backend.correct_byproduct(cmd, self.__measure_method)
                 elif cmd.kind == CommandKind.C:
                     self.backend.apply_clifford(cmd.node, cmd.clifford)
->>>>>>> 7da20956
                 else:
                     raise ValueError("invalid commands")
             self.backend.finalize(output_nodes=self.pattern.output_nodes)
@@ -208,31 +188,6 @@
             for node in self.pattern.input_nodes:
                 self.backend.apply_channel(self.noise_model.prepare_qubit(), [node])
             for cmd in self.pattern:
-<<<<<<< HEAD
-                kind = cmd.kind
-                if kind == CommandKind.N:
-                    self.backend.add_nodes([cmd.node])
-                    self.backend.apply_channel(self.noise_model.prepare_qubit(), [cmd.node])
-                elif kind == CommandKind.E:
-                    self.backend.entangle_nodes(cmd.nodes)  # for some reaon entangle doesn't get the whole command
-                    self.backend.apply_channel(self.noise_model.entangle(), cmd.nodes)
-                elif kind == CommandKind.M:
-                    self.backend.apply_channel(self.noise_model.measure(), [cmd.node])
-                    self.backend.measure(cmd)
-                    self.noise_model.confuse_result(cmd)
-                elif kind == CommandKind.X:
-                    self.backend.correct_byproduct(cmd)
-                    if np.mod(np.sum([self.results[j] for j in cmd.domain]), 2) == 1:
-                        self.backend.apply_channel(self.noise_model.byproduct_x(), [cmd.node])
-                elif kind == CommandKind.Z:
-                    self.backend.correct_byproduct(cmd)
-                    if np.mod(np.sum([self.results[j] for j in cmd.domain]), 2) == 1:
-                        self.backend.apply_channel(self.noise_model.byproduct_z(), [cmd.node])
-                elif kind == CommandKind.C:
-                    self.backend.apply_clifford(cmd.node)
-                    self.backend.apply_channel(self.noise_model.clifford(), [cmd.node])
-                elif kind == CommandKind.T:
-=======
                 if cmd.kind == CommandKind.N:
                     self.backend.add_nodes([cmd.node])
                     self.backend.apply_channel(self.noise_model.prepare_qubit(), [cmd.node])
@@ -256,7 +211,6 @@
                 elif cmd.kind == CommandKind.T:
                     # T command is a flag for one clock cycle in simulated experiment,
                     # to be added via hardware-agnostic pattern modifier
->>>>>>> 7da20956
                     self.noise_model.tick_clock()
                 else:
                     raise ValueError("Invalid commands.")
